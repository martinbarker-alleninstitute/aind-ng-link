"""
Class to represent a configuration state to visualize data in neuroglancer
"""
import re
from pathlib import Path
from typing import List, Optional, Union

import numpy as np
import xmltodict
from pint import UnitRegistry
import numpy as np

from .ng_layer import NgLayer
from .utils import utils

# IO types
PathLike = Union[str, Path]


class NgState:
    """
    Class to represent a neuroglancer state (configuration json)
    """

    def __init__(
        self,
        input_config: dict,
        mount_service: str,
        bucket_path: str,
        output_json: PathLike,
        verbose: Optional[bool] = False,
        base_url: Optional[str] = "https://neuroglancer-demo.appspot.com/",
        json_name: Optional[str] = "process_output.json",
    ) -> None:
        """
        Class constructor

        Parameters
        ------------------------
        image_config: dict
            Dictionary with the json configuration based on neuroglancer docs.
        mount_service: Optional[str]
            Could be 'gs' for a bucket in Google Cloud or 's3' in Amazon.
        bucket_path: str
            Path in cloud service where the dataset will be saved
        output_json: PathLike
            Path where the json will be written.
        verbose: Optional[bool]
            If true, additional information will be shown. Default False.
        base_url: Optional[str]
            Neuroglancer service url
        json_name: Optional[str]
            Name of json file with neuroglancer configuration

        """

        self.input_config = input_config
        self.output_json = Path(self.__fix_output_json_path(output_json))
        self.verbose = verbose
        self.mount_service = mount_service
        self.bucket_path = bucket_path
        self.base_url = base_url
        self.json_name = json_name

        # State and layers attributes
        self.__state = {}
        self.__dimensions = {}
        self.__layers = []

        # Initialize principal attributes
        self.initialize_attributes(self.input_config)

    def __fix_output_json_path(self, output_json: PathLike) -> str:

        """
        Fixes the json output path to have a similar structure for all links.

        Parameters
        ------------------------
        output_json: PathLike
            Path of the json output path.

        Returns
        ------------------------
        str
            String with the fixed outputh path.
        """
        output_json = Path(
            str(output_json)
            .replace("/home/jupyter/", "")
            .replace("////", "//")
        )

        return output_json

    def __unpack_axis(
        self, axis_values: dict, dest_metric: Optional[str] = "meters"
    ) -> List:
        """
        Unpack axis voxel sizes converting them to meters.
        neuroglancer uses meters by default.

        Parameters
        ------------------------
        axis_values: dict
            Dictionary with the axis values with
            the following structure for an axis:
            e.g. for Z dimension {
                "voxel_size": 2.0,
                "unit": 'microns'
            }

        dest_metric: Optional[str]
            Destination metric to be used in neuroglancer. Default 'meters'.

        Returns
        ------------------------
        List
            List with two values, the converted quantity
            and it's metric in neuroglancer format.
        """

        if dest_metric not in ["meters", "seconds"]:
            raise NotImplementedError(
                f"{dest_metric} has not been implemented"
            )

        # Converting to desired metric
        unit_register = UnitRegistry()
        quantity = (
            axis_values["voxel_size"] * unit_register[axis_values["unit"]]
        )
        dest_quantity = quantity.to(dest_metric)

        # Neuroglancer metric
        neuroglancer_metric = None
        if dest_metric == "meters":
            neuroglancer_metric = "m"

        elif dest_metric == "seconds":
            neuroglancer_metric = "s"

        return [dest_quantity.m, neuroglancer_metric]

    @property
    def dimensions(self) -> dict:
        """
        Property getter of dimensions.

        Returns
        ------------------------
        dict
            Dictionary with neuroglancer dimensions' configuration.
        """
        return self.__dimensions

    @dimensions.setter
    def dimensions(self, new_dimensions: dict) -> None:

        """
        Set dimensions with voxel sizes for the image.

        Parameters
        ------------------------
        dimensions: dict
            Dictionary with the axis values
            with the following structure for an axis:
            e.g. for Z dimension {
                "voxel_size": 2.0,
                "unit": 'microns'
            }

        """

        if not isinstance(new_dimensions, dict):
            raise ValueError(
                f"Dimensions accepts only dict. Received: {new_dimensions}"
            )

        regex_axis = r"([x-zX-Z])$"

        for axis, axis_values in new_dimensions.items():

            if re.search(regex_axis, axis):
                self.__dimensions[axis] = self.__unpack_axis(axis_values)
            elif axis == "t":
                self.__dimensions[axis] = self.__unpack_axis(
                    axis_values, "seconds"
                )
            elif axis == "c'":
                self.__dimensions[axis] = [
                    axis_values["voxel_size"],
                    axis_values["unit"],
                ]

    @property
    def layers(self) -> List[dict]:
        """
        Property getter of layers.

        Returns
        ------------------------
        List[dict]
            List with neuroglancer layers' configuration.
        """
        return self.__layers

    @layers.setter
    def layers(self, layers: List[dict]) -> None:
        """
        Property setter of layers.

        Parameters
        ------------------------
        layers: List[dict]
            List that contains a configuration for each image layer.

        """

        if not isinstance(layers, list):
            raise ValueError(
                f"layers accepts only list. Received value: {layers}"
            )

        for layer in layers:
            config = {}

            if layer["type"] == "image":
                config = {
                    "image_config": layer,
                    "mount_service": self.mount_service,
                    "bucket_path": self.bucket_path,
                    "output_dimensions": self.dimensions,
                    "layer_type": layer["type"],
                }

            elif layer["type"] == "annotation":
                config = {
                    "annotation_source": layer["source"],
                    "annotation_locations": layer["annotations"],
                    "layer_type": layer["type"],
                    "output_dimensions": self.dimensions,
                    "limits": layer["limits"] if "limits" in layer else None,
                    "mount_service": self.mount_service,
                    "bucket_path": self.bucket_path,
                }

            self.__layers.append(NgLayer().create(config).layer_state)

    @property
    def state(self, new_state: dict) -> None:
        """
        Property setter of state.

        Parameters
        ------------------------
        input_config: dict
            Dictionary with the configuration for the neuroglancer state

        """
        self.__state = dict(new_state)

    @state.getter
    def state(self) -> dict:
        """
        Property getter of state.

        Returns
        ------------------------
        dict
            Dictionary with the actual layer state.
        """

        actual_state = {}
        actual_state["ng_link"] = self.get_url_link()
        actual_state["dimensions"] = {}

        # Getting actual state for all attributes
        for axis, value_list in self.__dimensions.items():
            actual_state["dimensions"][axis] = value_list

        actual_state["layers"] = self.__layers

        actual_state["showAxisLines"] = True
        actual_state["showScaleBar"] = True

        return actual_state

    def initialize_attributes(self, input_config: dict) -> None:
        """
        Initializes the following attributes for a given
        image layer: dimensions, layers.

        Parameters
        ------------------------
        input_config: dict
            Dictionary with the configuration for each image layer

        """

        # Initializing dimension
        self.dimensions = input_config["dimensions"]

        # Initializing layers
        self.layers = input_config["layers"]

        # Initializing state
        self.__state = self.state

        for key, val in input_config.items():
            if key == "showAxisLines":
                self.show_axis_lines = val

            elif key == "showScaleBar":
                self.show_scale_bar = val

    @property
    def show_axis_lines(self) -> bool:
        """
        Getter of the show axis lines property

        Returns
        ------------------------
        bool
            Boolean with the show axis lines value.
        """
        return self.__state["showAxisLines"]

    @show_axis_lines.setter
    def show_axis_lines(self, new_show_axis_lines: bool) -> None:
        """
        Sets the visible parameter in neuroglancer link.

        Parameters
        ------------------------
        new_show_axis_lines: bool
            Boolean that dictates if the image axis are visible or not.

        Raises
        ------------------------
        ValueError:
            If the parameter is not an boolean.
        """
        self.__state["showAxisLines"] = bool(new_show_axis_lines)

    @property
    def show_scale_bar(self) -> bool:
        """
        Getter of the show scale bar property

        Returns
        ------------------------
        bool
            Boolean with the show scale bar value.
        """
        return self.__state["showScaleBar"]

    @show_scale_bar.setter
    def show_scale_bar(self, new_show_scale_bar: bool) -> None:
        """
        Sets the visible parameter in neuroglancer link.

        Parameters
        ------------------------
        new_show_scale_bar: bool
            Boolean that dictates if the image scale bar are visible or not.

        Raises
        ------------------------
        ValueError:
            If the parameter is not an boolean.
        """
        self.__state["showScaleBar"] = bool(new_show_scale_bar)

    def save_state_as_json(self, update_state: Optional[bool] = False) -> None:
        """
        Saves a neuroglancer state as json.

        Parameters
        ------------------------
        update_state: Optional[bool]
            Updates the neuroglancer state with dimensions
            and layers in case they were changed using
            class methods. Default False
        """

        if update_state:
            self.__state = self.state

        final_path = Path(self.output_json).joinpath(self.json_name)
        utils.save_dict_as_json(final_path, self.__state, verbose=self.verbose)

    def get_url_link(self) -> str:
        """
        Creates the neuroglancer link based on where the json will be written.

        Returns
        ------------------------
        str
            Neuroglancer url to visualize data.
        """

        dataset_name = Path(self.output_json.stem)

        json_path = str(dataset_name.joinpath(self.json_name))
        json_path = f"{self.mount_service}://{self.bucket_path}/{json_path}"

        link = f"{self.base_url}#!{json_path}"

        return link


def get_points_from_xml(path: PathLike, encoding: str = "utf-8") -> List[dict]:
    """
    Function to parse the points from the
    cell segmentation capsule.

    Parameters
    -----------------

    Path: PathLike
        Path where the XML is stored.

    encoding: str
        XML encoding. Default: "utf-8"

    Returns
    -----------------
    List[dict]
        List with the location of the points.
    """

    with open(path, "r", encoding=encoding) as xml_reader:
        xml_file = xml_reader.read()

    xml_dict = xmltodict.parse(xml_file)
    cell_data = xml_dict["CellCounter_Marker_File"]["Marker_Data"][
        "Marker_Type"
    ]["Marker"]

    new_cell_data = []
    for cell in cell_data:
        new_cell_data.append(
            {
                "x": cell["MarkerX"],
                "y": cell["MarkerY"],
                "z": cell["MarkerZ"],
            }
        )

    return new_cell_data


def smartspim_example():
    """
    Example one related to the SmartSPIM data
    """
    example_data = {
        "dimensions": {
            # check the order
            "z": {"voxel_size": 2.0, "unit": "microns"},
            "y": {"voxel_size": 1.8, "unit": "microns"},
            "x": {"voxel_size": 1.8, "unit": "microns"},
            "t": {"voxel_size": 0.001, "unit": "seconds"},
        },
        "layers": [
            {
                "source": "image_path.zarr",
                "type": "image",
                "channel": 0,
                # 'name': 'image_name_0',
                "shader": {"color": "green", "emitter": "RGB", "vec": "vec3"},
                "shaderControls": {  # Optional
                    "normalized": {"range": [0, 500]}
                },
            },
            {
                "source": "image_path.zarr",
                "type": "image",
                "channel": 1,
                # 'name': 'image_name_1',
                "shader": {"color": "red", "emitter": "RGB", "vec": "vec3"},
                "shaderControls": {  # Optional
                    "normalized": {"range": [0, 500]}
                },
            },
        ],
    }

    neuroglancer_link = NgState(
        input_config=example_data,
        mount_service="s3",
        bucket_path="aind-msma-data",
        output_json="/Users/camilo.laiton/repositories/aind-ng-link/src",
    )

    data = neuroglancer_link.state
    print(data)
    # neuroglancer_link.save_state_as_json('test.json')
    neuroglancer_link.save_state_as_json()
    print(neuroglancer_link.get_url_link())


def exaspim_example():
    """
    Example 2 related to the ExaSPIM data
    """
    example_data = {
        "dimensions": {
            # check the order
            "x": {"voxel_size": 0.74800002019210531934, "unit": "microns"},
            "y": {"voxel_size": 0.74800002019210531934, "unit": "microns"},
            "z": {"voxel_size": 1, "unit": "microns"},
            "c'": {"voxel_size": 1, "unit": ""},
            "t": {"voxel_size": 0.001, "unit": "seconds"},
        },
        "layers": [
            {
                "type": "image",  # Optional
                "source": [
                    {
                        "url": "s3://aind-open-data/exaSPIM_609107_2022-09-21_14-48-48/exaSPIM/tile_x_0000_y_0000_z_0000_ch_488.zarr",
                        "transform_matrix": {
                            "delta_x": -14192,
                            "delta_y": -10640,
                            "delta_z": 0,
                        },
                    },
                    {
                        "url": "s3://aind-open-data/exaSPIM_609107_2022-09-21_14-48-48/exaSPIM/tile_x_0000_y_0001_z_0000_ch_488.zarr",
                        "transform_matrix": {
                            "delta_x": -14192,
                            "delta_y": -19684.000456947142,
                            "delta_z": 0,
                        },
                    },
                    {
                        "url": "s3://aind-open-data/exaSPIM_609107_2022-09-21_14-48-48/exaSPIM/tile_x_0000_y_0002_z_0000_ch_488.zarr",
                        "transform_matrix": {
                            "delta_x": -14192,
                            "delta_y": -28727.998694435275,
                            "delta_z": 0,
                        },
                    },
                    {
                        "url": "s3://aind-open-data/exaSPIM_609107_2022-09-21_14-48-48/exaSPIM/tile_x_0001_y_0000_z_0000_ch_488.zarr",
                        "transform_matrix": {
                            "delta_x": -26255.200652782467,
                            "delta_y": -10640,
                            "delta_z": 0,
                        },
                    },
                    {
                        "url": "s3://aind-open-data/exaSPIM_609107_2022-09-21_14-48-48/exaSPIM/tile_x_0001_y_0001_z_0000_ch_488.zarr",
                        "transform_matrix": {
                            "delta_x": -26255.200652782467,
                            "delta_y": -19684.000456947142,
                            "delta_z": 0,
                        },
                    },
                    {
                        "url": "s3://aind-open-data/exaSPIM_609107_2022-09-21_14-48-48/exaSPIM/tile_x_0001_y_0002_z_0000_ch_488.zarr",
                        "transform_matrix": {
                            "delta_x": -26255.200652782467,
                            "delta_y": -28727.998694435275,
                            "delta_z": 0,
                        },
                    },
                    {
                        "url": "s3://aind-open-data/exaSPIM_609107_2022-09-21_14-48-48/exaSPIM/tile_x_0002_y_0000_z_0000_ch_488.zarr",
                        "transform_matrix": {
                            "delta_x": -38318.39686664473,
                            "delta_y": -10640,
                            "delta_z": 0,
                        },
                    },
                    {
                        "url": "s3://aind-open-data/exaSPIM_609107_2022-09-21_14-48-48/exaSPIM/tile_x_0002_y_0001_z_0000_ch_488.zarr",
                        "transform_matrix": {
                            "delta_x": -38318.39686664473,
                            "delta_y": -19684.000456947142,
                            "delta_z": 0,
                        },
                    },
                    {
                        "url": "s3://aind-open-data/exaSPIM_609107_2022-09-21_14-48-48/exaSPIM/tile_x_0002_y_0002_z_0000_ch_488.zarr",
                        "transform_matrix": {
                            "delta_x": -38318.39686664473,
                            "delta_y": -28727.998694435275,
                            "delta_z": 0,
                        },
                    },
                    {
                        "url": "s3://aind-open-data/exaSPIM_609107_2022-09-21_14-48-48/exaSPIM/tile_x_0003_y_0000_z_0000_ch_488.zarr",
                        "transform_matrix": {
                            "delta_x": -50381.5952999671,
                            "delta_y": -10640,
                            "delta_z": 0,
                        },
                    },
                    {
                        "url": "s3://aind-open-data/exaSPIM_609107_2022-09-21_14-48-48/exaSPIM/tile_x_0003_y_0001_z_0000_ch_488.zarr",
                        "transform_matrix": {
                            "delta_x": -50381.5952999671,
                            "delta_y": -19684.000456947142,
                            "delta_z": 0,
                        },
                    },
                    {
                        "url": "s3://aind-open-data/exaSPIM_609107_2022-09-21_14-48-48/exaSPIM/tile_x_0003_y_0002_z_0000_ch_488.zarr",
                        "transform_matrix": {
                            "delta_x": -50381.5952999671,
                            "delta_y": -28727.998694435275,
                            "delta_z": 0,
                        },
                    },
                ],
                "channel": 0,  # Optional
                "shaderControls": {  # Optional
                    "normalized": {"range": [30, 70]}
                },
                "visible": True,  # Optional
                "opacity": 0.50,
            }
        ],
        "showScaleBar": False,
        "showAxisLines": False,
    }

    neuroglancer_link = NgState(
        input_config=example_data,
        mount_service="s3",
        bucket_path="aind-msma-data",
        output_json="/Users/camilo.laiton/repositories/aind-ng-link/src",
    )

    data = neuroglancer_link.state
    # print(data)
    neuroglancer_link.save_state_as_json()
    print(neuroglancer_link.get_url_link())

def example_3(cells):
    """
    Example 3 with the annotation layer
    """
    example_data = {
        "dimensions": {
            # check the order
            "z": {"voxel_size": 2.0, "unit": "microns"},
            "y": {"voxel_size": 1.8, "unit": "microns"},
            "x": {"voxel_size": 1.8, "unit": "microns"},
            "t": {"voxel_size": 0.001, "unit": "seconds"},
        },
        "layers": [
            {
                "source": "image_path.zarr",
                "type": "image",
                "channel": 0,
                # 'name': 'image_name_0',
                "shader": {"color": "green", "emitter": "RGB", "vec": "vec3"},
                "shaderControls": {  # Optional
                    "normalized": {"range": [0, 500]}
                },
            },
            {
                "type": "annotation",
                "source": "precomputed:///Users/camilo.laiton/repositories/aind-ng-link/src/precomputed",
                "tool": "annotatePoint",
                "name": "annotation_name_layer",
                "annotations": cells,
                # Pass None or delete limits if
                # you want to include all the points
                # "limits": [100, 200],  # None # erase line
            },
        ],
    }

    neuroglancer_link = NgState(
        input_config=example_data,
        mount_service="s3",
        bucket_path="aind-msma-data",
        output_json="/Users/camilo.laiton/repositories/aind-ng-link/src",
    )

    data = neuroglancer_link.state
    print(data)
    # neuroglancer_link.save_state_as_json('test.json')
    neuroglancer_link.save_state_as_json()
    print(neuroglancer_link.get_url_link())


def dispim_example():
    """
    Example related to the dispim data
    """
<<<<<<< HEAD

=======
>>>>>>> 440b551f
    def generate_source_list(
        s3_path: str,
        channel_name: str,
        camera_index: str,
        n_tiles: int,
        affine_transform: list,
<<<<<<< HEAD
        translation_deltas: list,
    ) -> list:
        """
        Example to generate layers with
        an affine transformation

        Parameters
        ----------
        s3_path: str
            Path in S3 where the images are stored

        channel_name: str
            Channel name of the dataset

        camera_index: str
            Camera index of the dataset

        n_tiles: int
            Number of tiles in the dataset

        affine_transform: list
            List with the affine transformation
            that will be applied in the data

        translation_deltas: list
            List with the translation per axis
            xyz

        Returns
        -------
        list
            List with the source layers for
            neuroglancer
        """

=======
        translation_deltas: list
    ) -> list:
>>>>>>> 440b551f
        multisource_layer = []
        n_rows = 5
        # Affine transformation without translation
        # and in ng format tczyx usually, check output dims.

<<<<<<< HEAD
        list_n_tiles = range(0, n_tiles + 1)
=======
        list_n_tiles = range(0, n_tiles+1)
>>>>>>> 440b551f
        shift = 1

        if camera_index:
            list_n_tiles = range(n_tiles, -1, -1)
            shift = -1
<<<<<<< HEAD

        new_affine_transform = affine_transform.copy()

        for n_tile in list_n_tiles:

=======
        
        new_affine_transform = affine_transform.copy()

        for n_tile in list_n_tiles:
            
>>>>>>> 440b551f
            n_tile = str(n_tile)

            if len(n_tile) == 1:
                n_tile = "0" + str(n_tile)

            tile_name = f"{s3_path}/tile_X_00{n_tile}_Y_0000_Z_0000_CH_{channel_name}_cam{camera_index}.zarr"

            if n_tile:
                start_point = n_rows - 1
<<<<<<< HEAD

                new_translation_deltas = list(
                    map(
                        lambda delta: delta * shift * int(n_tile),
                        translation_deltas,
=======
                
                new_translation_deltas = list(
                    map(
                        lambda delta: delta * shift * int(n_tile),
                        translation_deltas
>>>>>>> 440b551f
                    )
                )

                # Setting translations for axis
                for delta in new_translation_deltas:
                    new_affine_transform[start_point][-1] = delta
                    start_point -= 1

            else:
                new_affine_transform = affine_transform.copy()

<<<<<<< HEAD
            multisource_layer.append(
                {
                    "url": tile_name,
                    "transform_matrix": new_affine_transform.tolist(),
                }
            )

=======
            multisource_layer.append({
                "url": tile_name,
                "transform_matrix": new_affine_transform.tolist()
            })
        
>>>>>>> 440b551f
        return multisource_layer

    # t  c  z  y  x  T
    ng_affine_transform = np.zeros((5, 6), np.float16)
    np.fill_diagonal(ng_affine_transform, 1)

    theta = 45

    # Adding shearing
    shearing_zx = np.tan(np.deg2rad(theta))
    ng_affine_transform[2, 4] = shearing_zx

    translation_x = 0
    translation_y = 1140
    translation_z = 0

    # Parameters
<<<<<<< HEAD
    s3_path = (
        "s3://aind-open-data/diSPIM_647459_2022-12-07_00-00-00/diSPIM.zarr"
    )
    channel_names = ["0405", "0488", "0561"]
    colors = ["#3f2efe", "#58fea1", "#f15211"]
    camera_indexes = [0]  # , 1]
    n_tiles = 13  # 13

=======
    s3_path = "s3://aind-open-data/diSPIM_647459_2022-12-07_00-00-00/diSPIM.zarr"
    channel_names = ["0405", "0488", "0561"]
    colors = ["#3f2efe", "#58fea1", "#f15211"]
    camera_indexes = [0]#, 1]
    n_tiles = 13 # 13
    
>>>>>>> 440b551f
    layers = []
    visible = True

    for camera_index in camera_indexes:

        if camera_index == 1:
            # Mirror Z stack and apply same angle for cam0
            ng_affine_transform[2, 2] = -1
<<<<<<< HEAD

=======
        
>>>>>>> 440b551f
        # elif camera_index ==  1:
        #     # No mirror for camera 1
        #     ng_affine_transform[2, 2] = 1

        for channel_name_idx in range(len(channel_names)):
            layers.append(
                {
                    "type": "image",  # Optional
                    "source": generate_source_list(
                        s3_path=s3_path,
                        channel_name=channel_names[channel_name_idx],
                        camera_index=camera_index,
                        n_tiles=n_tiles,
                        affine_transform=ng_affine_transform,
                        translation_deltas=[
                            translation_x,
                            translation_y,
<<<<<<< HEAD
                            translation_z,
                        ],
=======
                            translation_z
                        ]
>>>>>>> 440b551f
                    ),
                    "channel": 0,  # Optional
                    "shaderControls": {  # Optional
                        "normalized": {"range": [0, 800]}
                    },
<<<<<<< HEAD
                    "shader": {
                        "color": colors[channel_name_idx],
                        "emitter": "RGB",
                        "vec": "vec3",
                    },
                    "visible": visible,  # Optional
                    "opacity": 0.50,
                    "name": f"CH_{channel_names[channel_name_idx]}_CAM{camera_index}",
=======
                    "shader": {"color": colors[channel_name_idx], "emitter": "RGB", "vec": "vec3"},
                    "visible": visible,  # Optional
                    "opacity": 0.50,
                    "name": f"CH_{channel_names[channel_name_idx]}_CAM{camera_index}"
>>>>>>> 440b551f
                }
            )

    example_data = {
        "dimensions": {
            # check the order
            "x": {"voxel_size": 0.298, "unit": "microns"},
            "y": {"voxel_size": 0.298, "unit": "microns"},
            "z": {"voxel_size": 0.176, "unit": "microns"},
            "c'": {"voxel_size": 1, "unit": ""},
<<<<<<< HEAD
            "t": {"voxel_size": 0.001, "unit": "seconds"},
        },
        "layers": layers,
        "showScaleBar": False,
        "showAxisLines": False,
=======
            "t": {"voxel_size": 0.001, "unit": "seconds"}
        },
        "layers": layers,
        "showScaleBar": False,
        "showAxisLines": False
>>>>>>> 440b551f
    }

    neuroglancer_link = NgState(
        input_config=example_data,
        mount_service="s3",
        bucket_path="aind-msma-data",
        output_json="/Users/camilo.laiton/repositories/aind-ng-link/src",
    )

    data = neuroglancer_link.state
    # print(data)
    neuroglancer_link.save_state_as_json()
    print(neuroglancer_link.get_url_link())


# flake8: noqa: E501
def examples():
    """
    Examples of how to use the neurglancer state class.
    """
    # example_1()

    # Transformation matrix can be a dictionary with the axis translations
    # or a affine transformation (list of lists)
    # example_2()

<<<<<<< HEAD
    cells_path = "/Users/camilo.laiton/Downloads/detected_cells (5).xml"
    cells = get_points_from_xml(cells_path)
    example_3(cells)
=======
    # cells_path = "/Users/camilo.laiton/Downloads/detected_cells (5).xml"
    # cells = get_points_from_xml(cells_path)

    # example_3(cells)
    dispim_example()
>>>>>>> 440b551f

    # dispim_example()


if __name__ == "__main__":
    examples()
<|MERGE_RESOLUTION|>--- conflicted
+++ resolved
@@ -1,978 +1,901 @@
-"""
-Class to represent a configuration state to visualize data in neuroglancer
-"""
-import re
-from pathlib import Path
-from typing import List, Optional, Union
-
-import numpy as np
-import xmltodict
-from pint import UnitRegistry
-import numpy as np
-
-from .ng_layer import NgLayer
-from .utils import utils
-
-# IO types
-PathLike = Union[str, Path]
-
-
-class NgState:
-    """
-    Class to represent a neuroglancer state (configuration json)
-    """
-
-    def __init__(
-        self,
-        input_config: dict,
-        mount_service: str,
-        bucket_path: str,
-        output_json: PathLike,
-        verbose: Optional[bool] = False,
-        base_url: Optional[str] = "https://neuroglancer-demo.appspot.com/",
-        json_name: Optional[str] = "process_output.json",
-    ) -> None:
-        """
-        Class constructor
-
-        Parameters
-        ------------------------
-        image_config: dict
-            Dictionary with the json configuration based on neuroglancer docs.
-        mount_service: Optional[str]
-            Could be 'gs' for a bucket in Google Cloud or 's3' in Amazon.
-        bucket_path: str
-            Path in cloud service where the dataset will be saved
-        output_json: PathLike
-            Path where the json will be written.
-        verbose: Optional[bool]
-            If true, additional information will be shown. Default False.
-        base_url: Optional[str]
-            Neuroglancer service url
-        json_name: Optional[str]
-            Name of json file with neuroglancer configuration
-
-        """
-
-        self.input_config = input_config
-        self.output_json = Path(self.__fix_output_json_path(output_json))
-        self.verbose = verbose
-        self.mount_service = mount_service
-        self.bucket_path = bucket_path
-        self.base_url = base_url
-        self.json_name = json_name
-
-        # State and layers attributes
-        self.__state = {}
-        self.__dimensions = {}
-        self.__layers = []
-
-        # Initialize principal attributes
-        self.initialize_attributes(self.input_config)
-
-    def __fix_output_json_path(self, output_json: PathLike) -> str:
-
-        """
-        Fixes the json output path to have a similar structure for all links.
-
-        Parameters
-        ------------------------
-        output_json: PathLike
-            Path of the json output path.
-
-        Returns
-        ------------------------
-        str
-            String with the fixed outputh path.
-        """
-        output_json = Path(
-            str(output_json)
-            .replace("/home/jupyter/", "")
-            .replace("////", "//")
-        )
-
-        return output_json
-
-    def __unpack_axis(
-        self, axis_values: dict, dest_metric: Optional[str] = "meters"
-    ) -> List:
-        """
-        Unpack axis voxel sizes converting them to meters.
-        neuroglancer uses meters by default.
-
-        Parameters
-        ------------------------
-        axis_values: dict
-            Dictionary with the axis values with
-            the following structure for an axis:
-            e.g. for Z dimension {
-                "voxel_size": 2.0,
-                "unit": 'microns'
-            }
-
-        dest_metric: Optional[str]
-            Destination metric to be used in neuroglancer. Default 'meters'.
-
-        Returns
-        ------------------------
-        List
-            List with two values, the converted quantity
-            and it's metric in neuroglancer format.
-        """
-
-        if dest_metric not in ["meters", "seconds"]:
-            raise NotImplementedError(
-                f"{dest_metric} has not been implemented"
-            )
-
-        # Converting to desired metric
-        unit_register = UnitRegistry()
-        quantity = (
-            axis_values["voxel_size"] * unit_register[axis_values["unit"]]
-        )
-        dest_quantity = quantity.to(dest_metric)
-
-        # Neuroglancer metric
-        neuroglancer_metric = None
-        if dest_metric == "meters":
-            neuroglancer_metric = "m"
-
-        elif dest_metric == "seconds":
-            neuroglancer_metric = "s"
-
-        return [dest_quantity.m, neuroglancer_metric]
-
-    @property
-    def dimensions(self) -> dict:
-        """
-        Property getter of dimensions.
-
-        Returns
-        ------------------------
-        dict
-            Dictionary with neuroglancer dimensions' configuration.
-        """
-        return self.__dimensions
-
-    @dimensions.setter
-    def dimensions(self, new_dimensions: dict) -> None:
-
-        """
-        Set dimensions with voxel sizes for the image.
-
-        Parameters
-        ------------------------
-        dimensions: dict
-            Dictionary with the axis values
-            with the following structure for an axis:
-            e.g. for Z dimension {
-                "voxel_size": 2.0,
-                "unit": 'microns'
-            }
-
-        """
-
-        if not isinstance(new_dimensions, dict):
-            raise ValueError(
-                f"Dimensions accepts only dict. Received: {new_dimensions}"
-            )
-
-        regex_axis = r"([x-zX-Z])$"
-
-        for axis, axis_values in new_dimensions.items():
-
-            if re.search(regex_axis, axis):
-                self.__dimensions[axis] = self.__unpack_axis(axis_values)
-            elif axis == "t":
-                self.__dimensions[axis] = self.__unpack_axis(
-                    axis_values, "seconds"
-                )
-            elif axis == "c'":
-                self.__dimensions[axis] = [
-                    axis_values["voxel_size"],
-                    axis_values["unit"],
-                ]
-
-    @property
-    def layers(self) -> List[dict]:
-        """
-        Property getter of layers.
-
-        Returns
-        ------------------------
-        List[dict]
-            List with neuroglancer layers' configuration.
-        """
-        return self.__layers
-
-    @layers.setter
-    def layers(self, layers: List[dict]) -> None:
-        """
-        Property setter of layers.
-
-        Parameters
-        ------------------------
-        layers: List[dict]
-            List that contains a configuration for each image layer.
-
-        """
-
-        if not isinstance(layers, list):
-            raise ValueError(
-                f"layers accepts only list. Received value: {layers}"
-            )
-
-        for layer in layers:
-            config = {}
-
-            if layer["type"] == "image":
-                config = {
-                    "image_config": layer,
-                    "mount_service": self.mount_service,
-                    "bucket_path": self.bucket_path,
-                    "output_dimensions": self.dimensions,
-                    "layer_type": layer["type"],
-                }
-
-            elif layer["type"] == "annotation":
-                config = {
-                    "annotation_source": layer["source"],
-                    "annotation_locations": layer["annotations"],
-                    "layer_type": layer["type"],
-                    "output_dimensions": self.dimensions,
-                    "limits": layer["limits"] if "limits" in layer else None,
-                    "mount_service": self.mount_service,
-                    "bucket_path": self.bucket_path,
-                }
-
-            self.__layers.append(NgLayer().create(config).layer_state)
-
-    @property
-    def state(self, new_state: dict) -> None:
-        """
-        Property setter of state.
-
-        Parameters
-        ------------------------
-        input_config: dict
-            Dictionary with the configuration for the neuroglancer state
-
-        """
-        self.__state = dict(new_state)
-
-    @state.getter
-    def state(self) -> dict:
-        """
-        Property getter of state.
-
-        Returns
-        ------------------------
-        dict
-            Dictionary with the actual layer state.
-        """
-
-        actual_state = {}
-        actual_state["ng_link"] = self.get_url_link()
-        actual_state["dimensions"] = {}
-
-        # Getting actual state for all attributes
-        for axis, value_list in self.__dimensions.items():
-            actual_state["dimensions"][axis] = value_list
-
-        actual_state["layers"] = self.__layers
-
-        actual_state["showAxisLines"] = True
-        actual_state["showScaleBar"] = True
-
-        return actual_state
-
-    def initialize_attributes(self, input_config: dict) -> None:
-        """
-        Initializes the following attributes for a given
-        image layer: dimensions, layers.
-
-        Parameters
-        ------------------------
-        input_config: dict
-            Dictionary with the configuration for each image layer
-
-        """
-
-        # Initializing dimension
-        self.dimensions = input_config["dimensions"]
-
-        # Initializing layers
-        self.layers = input_config["layers"]
-
-        # Initializing state
-        self.__state = self.state
-
-        for key, val in input_config.items():
-            if key == "showAxisLines":
-                self.show_axis_lines = val
-
-            elif key == "showScaleBar":
-                self.show_scale_bar = val
-
-    @property
-    def show_axis_lines(self) -> bool:
-        """
-        Getter of the show axis lines property
-
-        Returns
-        ------------------------
-        bool
-            Boolean with the show axis lines value.
-        """
-        return self.__state["showAxisLines"]
-
-    @show_axis_lines.setter
-    def show_axis_lines(self, new_show_axis_lines: bool) -> None:
-        """
-        Sets the visible parameter in neuroglancer link.
-
-        Parameters
-        ------------------------
-        new_show_axis_lines: bool
-            Boolean that dictates if the image axis are visible or not.
-
-        Raises
-        ------------------------
-        ValueError:
-            If the parameter is not an boolean.
-        """
-        self.__state["showAxisLines"] = bool(new_show_axis_lines)
-
-    @property
-    def show_scale_bar(self) -> bool:
-        """
-        Getter of the show scale bar property
-
-        Returns
-        ------------------------
-        bool
-            Boolean with the show scale bar value.
-        """
-        return self.__state["showScaleBar"]
-
-    @show_scale_bar.setter
-    def show_scale_bar(self, new_show_scale_bar: bool) -> None:
-        """
-        Sets the visible parameter in neuroglancer link.
-
-        Parameters
-        ------------------------
-        new_show_scale_bar: bool
-            Boolean that dictates if the image scale bar are visible or not.
-
-        Raises
-        ------------------------
-        ValueError:
-            If the parameter is not an boolean.
-        """
-        self.__state["showScaleBar"] = bool(new_show_scale_bar)
-
-    def save_state_as_json(self, update_state: Optional[bool] = False) -> None:
-        """
-        Saves a neuroglancer state as json.
-
-        Parameters
-        ------------------------
-        update_state: Optional[bool]
-            Updates the neuroglancer state with dimensions
-            and layers in case they were changed using
-            class methods. Default False
-        """
-
-        if update_state:
-            self.__state = self.state
-
-        final_path = Path(self.output_json).joinpath(self.json_name)
-        utils.save_dict_as_json(final_path, self.__state, verbose=self.verbose)
-
-    def get_url_link(self) -> str:
-        """
-        Creates the neuroglancer link based on where the json will be written.
-
-        Returns
-        ------------------------
-        str
-            Neuroglancer url to visualize data.
-        """
-
-        dataset_name = Path(self.output_json.stem)
-
-        json_path = str(dataset_name.joinpath(self.json_name))
-        json_path = f"{self.mount_service}://{self.bucket_path}/{json_path}"
-
-        link = f"{self.base_url}#!{json_path}"
-
-        return link
-
-
-def get_points_from_xml(path: PathLike, encoding: str = "utf-8") -> List[dict]:
-    """
-    Function to parse the points from the
-    cell segmentation capsule.
-
-    Parameters
-    -----------------
-
-    Path: PathLike
-        Path where the XML is stored.
-
-    encoding: str
-        XML encoding. Default: "utf-8"
-
-    Returns
-    -----------------
-    List[dict]
-        List with the location of the points.
-    """
-
-    with open(path, "r", encoding=encoding) as xml_reader:
-        xml_file = xml_reader.read()
-
-    xml_dict = xmltodict.parse(xml_file)
-    cell_data = xml_dict["CellCounter_Marker_File"]["Marker_Data"][
-        "Marker_Type"
-    ]["Marker"]
-
-    new_cell_data = []
-    for cell in cell_data:
-        new_cell_data.append(
-            {
-                "x": cell["MarkerX"],
-                "y": cell["MarkerY"],
-                "z": cell["MarkerZ"],
-            }
-        )
-
-    return new_cell_data
-
-
-def smartspim_example():
-    """
-    Example one related to the SmartSPIM data
-    """
-    example_data = {
-        "dimensions": {
-            # check the order
-            "z": {"voxel_size": 2.0, "unit": "microns"},
-            "y": {"voxel_size": 1.8, "unit": "microns"},
-            "x": {"voxel_size": 1.8, "unit": "microns"},
-            "t": {"voxel_size": 0.001, "unit": "seconds"},
-        },
-        "layers": [
-            {
-                "source": "image_path.zarr",
-                "type": "image",
-                "channel": 0,
-                # 'name': 'image_name_0',
-                "shader": {"color": "green", "emitter": "RGB", "vec": "vec3"},
-                "shaderControls": {  # Optional
-                    "normalized": {"range": [0, 500]}
-                },
-            },
-            {
-                "source": "image_path.zarr",
-                "type": "image",
-                "channel": 1,
-                # 'name': 'image_name_1',
-                "shader": {"color": "red", "emitter": "RGB", "vec": "vec3"},
-                "shaderControls": {  # Optional
-                    "normalized": {"range": [0, 500]}
-                },
-            },
-        ],
-    }
-
-    neuroglancer_link = NgState(
-        input_config=example_data,
-        mount_service="s3",
-        bucket_path="aind-msma-data",
-        output_json="/Users/camilo.laiton/repositories/aind-ng-link/src",
-    )
-
-    data = neuroglancer_link.state
-    print(data)
-    # neuroglancer_link.save_state_as_json('test.json')
-    neuroglancer_link.save_state_as_json()
-    print(neuroglancer_link.get_url_link())
-
-
-def exaspim_example():
-    """
-    Example 2 related to the ExaSPIM data
-    """
-    example_data = {
-        "dimensions": {
-            # check the order
-            "x": {"voxel_size": 0.74800002019210531934, "unit": "microns"},
-            "y": {"voxel_size": 0.74800002019210531934, "unit": "microns"},
-            "z": {"voxel_size": 1, "unit": "microns"},
-            "c'": {"voxel_size": 1, "unit": ""},
-            "t": {"voxel_size": 0.001, "unit": "seconds"},
-        },
-        "layers": [
-            {
-                "type": "image",  # Optional
-                "source": [
-                    {
-                        "url": "s3://aind-open-data/exaSPIM_609107_2022-09-21_14-48-48/exaSPIM/tile_x_0000_y_0000_z_0000_ch_488.zarr",
-                        "transform_matrix": {
-                            "delta_x": -14192,
-                            "delta_y": -10640,
-                            "delta_z": 0,
-                        },
-                    },
-                    {
-                        "url": "s3://aind-open-data/exaSPIM_609107_2022-09-21_14-48-48/exaSPIM/tile_x_0000_y_0001_z_0000_ch_488.zarr",
-                        "transform_matrix": {
-                            "delta_x": -14192,
-                            "delta_y": -19684.000456947142,
-                            "delta_z": 0,
-                        },
-                    },
-                    {
-                        "url": "s3://aind-open-data/exaSPIM_609107_2022-09-21_14-48-48/exaSPIM/tile_x_0000_y_0002_z_0000_ch_488.zarr",
-                        "transform_matrix": {
-                            "delta_x": -14192,
-                            "delta_y": -28727.998694435275,
-                            "delta_z": 0,
-                        },
-                    },
-                    {
-                        "url": "s3://aind-open-data/exaSPIM_609107_2022-09-21_14-48-48/exaSPIM/tile_x_0001_y_0000_z_0000_ch_488.zarr",
-                        "transform_matrix": {
-                            "delta_x": -26255.200652782467,
-                            "delta_y": -10640,
-                            "delta_z": 0,
-                        },
-                    },
-                    {
-                        "url": "s3://aind-open-data/exaSPIM_609107_2022-09-21_14-48-48/exaSPIM/tile_x_0001_y_0001_z_0000_ch_488.zarr",
-                        "transform_matrix": {
-                            "delta_x": -26255.200652782467,
-                            "delta_y": -19684.000456947142,
-                            "delta_z": 0,
-                        },
-                    },
-                    {
-                        "url": "s3://aind-open-data/exaSPIM_609107_2022-09-21_14-48-48/exaSPIM/tile_x_0001_y_0002_z_0000_ch_488.zarr",
-                        "transform_matrix": {
-                            "delta_x": -26255.200652782467,
-                            "delta_y": -28727.998694435275,
-                            "delta_z": 0,
-                        },
-                    },
-                    {
-                        "url": "s3://aind-open-data/exaSPIM_609107_2022-09-21_14-48-48/exaSPIM/tile_x_0002_y_0000_z_0000_ch_488.zarr",
-                        "transform_matrix": {
-                            "delta_x": -38318.39686664473,
-                            "delta_y": -10640,
-                            "delta_z": 0,
-                        },
-                    },
-                    {
-                        "url": "s3://aind-open-data/exaSPIM_609107_2022-09-21_14-48-48/exaSPIM/tile_x_0002_y_0001_z_0000_ch_488.zarr",
-                        "transform_matrix": {
-                            "delta_x": -38318.39686664473,
-                            "delta_y": -19684.000456947142,
-                            "delta_z": 0,
-                        },
-                    },
-                    {
-                        "url": "s3://aind-open-data/exaSPIM_609107_2022-09-21_14-48-48/exaSPIM/tile_x_0002_y_0002_z_0000_ch_488.zarr",
-                        "transform_matrix": {
-                            "delta_x": -38318.39686664473,
-                            "delta_y": -28727.998694435275,
-                            "delta_z": 0,
-                        },
-                    },
-                    {
-                        "url": "s3://aind-open-data/exaSPIM_609107_2022-09-21_14-48-48/exaSPIM/tile_x_0003_y_0000_z_0000_ch_488.zarr",
-                        "transform_matrix": {
-                            "delta_x": -50381.5952999671,
-                            "delta_y": -10640,
-                            "delta_z": 0,
-                        },
-                    },
-                    {
-                        "url": "s3://aind-open-data/exaSPIM_609107_2022-09-21_14-48-48/exaSPIM/tile_x_0003_y_0001_z_0000_ch_488.zarr",
-                        "transform_matrix": {
-                            "delta_x": -50381.5952999671,
-                            "delta_y": -19684.000456947142,
-                            "delta_z": 0,
-                        },
-                    },
-                    {
-                        "url": "s3://aind-open-data/exaSPIM_609107_2022-09-21_14-48-48/exaSPIM/tile_x_0003_y_0002_z_0000_ch_488.zarr",
-                        "transform_matrix": {
-                            "delta_x": -50381.5952999671,
-                            "delta_y": -28727.998694435275,
-                            "delta_z": 0,
-                        },
-                    },
-                ],
-                "channel": 0,  # Optional
-                "shaderControls": {  # Optional
-                    "normalized": {"range": [30, 70]}
-                },
-                "visible": True,  # Optional
-                "opacity": 0.50,
-            }
-        ],
-        "showScaleBar": False,
-        "showAxisLines": False,
-    }
-
-    neuroglancer_link = NgState(
-        input_config=example_data,
-        mount_service="s3",
-        bucket_path="aind-msma-data",
-        output_json="/Users/camilo.laiton/repositories/aind-ng-link/src",
-    )
-
-    data = neuroglancer_link.state
-    # print(data)
-    neuroglancer_link.save_state_as_json()
-    print(neuroglancer_link.get_url_link())
-
-def example_3(cells):
-    """
-    Example 3 with the annotation layer
-    """
-    example_data = {
-        "dimensions": {
-            # check the order
-            "z": {"voxel_size": 2.0, "unit": "microns"},
-            "y": {"voxel_size": 1.8, "unit": "microns"},
-            "x": {"voxel_size": 1.8, "unit": "microns"},
-            "t": {"voxel_size": 0.001, "unit": "seconds"},
-        },
-        "layers": [
-            {
-                "source": "image_path.zarr",
-                "type": "image",
-                "channel": 0,
-                # 'name': 'image_name_0',
-                "shader": {"color": "green", "emitter": "RGB", "vec": "vec3"},
-                "shaderControls": {  # Optional
-                    "normalized": {"range": [0, 500]}
-                },
-            },
-            {
-                "type": "annotation",
-                "source": "precomputed:///Users/camilo.laiton/repositories/aind-ng-link/src/precomputed",
-                "tool": "annotatePoint",
-                "name": "annotation_name_layer",
-                "annotations": cells,
-                # Pass None or delete limits if
-                # you want to include all the points
-                # "limits": [100, 200],  # None # erase line
-            },
-        ],
-    }
-
-    neuroglancer_link = NgState(
-        input_config=example_data,
-        mount_service="s3",
-        bucket_path="aind-msma-data",
-        output_json="/Users/camilo.laiton/repositories/aind-ng-link/src",
-    )
-
-    data = neuroglancer_link.state
-    print(data)
-    # neuroglancer_link.save_state_as_json('test.json')
-    neuroglancer_link.save_state_as_json()
-    print(neuroglancer_link.get_url_link())
-
-
-def dispim_example():
-    """
-    Example related to the dispim data
-    """
-<<<<<<< HEAD
-
-=======
->>>>>>> 440b551f
-    def generate_source_list(
-        s3_path: str,
-        channel_name: str,
-        camera_index: str,
-        n_tiles: int,
-        affine_transform: list,
-<<<<<<< HEAD
-        translation_deltas: list,
-    ) -> list:
-        """
-        Example to generate layers with
-        an affine transformation
-
-        Parameters
-        ----------
-        s3_path: str
-            Path in S3 where the images are stored
-
-        channel_name: str
-            Channel name of the dataset
-
-        camera_index: str
-            Camera index of the dataset
-
-        n_tiles: int
-            Number of tiles in the dataset
-
-        affine_transform: list
-            List with the affine transformation
-            that will be applied in the data
-
-        translation_deltas: list
-            List with the translation per axis
-            xyz
-
-        Returns
-        -------
-        list
-            List with the source layers for
-            neuroglancer
-        """
-
-=======
-        translation_deltas: list
-    ) -> list:
->>>>>>> 440b551f
-        multisource_layer = []
-        n_rows = 5
-        # Affine transformation without translation
-        # and in ng format tczyx usually, check output dims.
-
-<<<<<<< HEAD
-        list_n_tiles = range(0, n_tiles + 1)
-=======
-        list_n_tiles = range(0, n_tiles+1)
->>>>>>> 440b551f
-        shift = 1
-
-        if camera_index:
-            list_n_tiles = range(n_tiles, -1, -1)
-            shift = -1
-<<<<<<< HEAD
-
-        new_affine_transform = affine_transform.copy()
-
-        for n_tile in list_n_tiles:
-
-=======
-        
-        new_affine_transform = affine_transform.copy()
-
-        for n_tile in list_n_tiles:
-            
->>>>>>> 440b551f
-            n_tile = str(n_tile)
-
-            if len(n_tile) == 1:
-                n_tile = "0" + str(n_tile)
-
-            tile_name = f"{s3_path}/tile_X_00{n_tile}_Y_0000_Z_0000_CH_{channel_name}_cam{camera_index}.zarr"
-
-            if n_tile:
-                start_point = n_rows - 1
-<<<<<<< HEAD
-
-                new_translation_deltas = list(
-                    map(
-                        lambda delta: delta * shift * int(n_tile),
-                        translation_deltas,
-=======
-                
-                new_translation_deltas = list(
-                    map(
-                        lambda delta: delta * shift * int(n_tile),
-                        translation_deltas
->>>>>>> 440b551f
-                    )
-                )
-
-                # Setting translations for axis
-                for delta in new_translation_deltas:
-                    new_affine_transform[start_point][-1] = delta
-                    start_point -= 1
-
-            else:
-                new_affine_transform = affine_transform.copy()
-
-<<<<<<< HEAD
-            multisource_layer.append(
-                {
-                    "url": tile_name,
-                    "transform_matrix": new_affine_transform.tolist(),
-                }
-            )
-
-=======
-            multisource_layer.append({
-                "url": tile_name,
-                "transform_matrix": new_affine_transform.tolist()
-            })
-        
->>>>>>> 440b551f
-        return multisource_layer
-
-    # t  c  z  y  x  T
-    ng_affine_transform = np.zeros((5, 6), np.float16)
-    np.fill_diagonal(ng_affine_transform, 1)
-
-    theta = 45
-
-    # Adding shearing
-    shearing_zx = np.tan(np.deg2rad(theta))
-    ng_affine_transform[2, 4] = shearing_zx
-
-    translation_x = 0
-    translation_y = 1140
-    translation_z = 0
-
-    # Parameters
-<<<<<<< HEAD
-    s3_path = (
-        "s3://aind-open-data/diSPIM_647459_2022-12-07_00-00-00/diSPIM.zarr"
-    )
-    channel_names = ["0405", "0488", "0561"]
-    colors = ["#3f2efe", "#58fea1", "#f15211"]
-    camera_indexes = [0]  # , 1]
-    n_tiles = 13  # 13
-
-=======
-    s3_path = "s3://aind-open-data/diSPIM_647459_2022-12-07_00-00-00/diSPIM.zarr"
-    channel_names = ["0405", "0488", "0561"]
-    colors = ["#3f2efe", "#58fea1", "#f15211"]
-    camera_indexes = [0]#, 1]
-    n_tiles = 13 # 13
-    
->>>>>>> 440b551f
-    layers = []
-    visible = True
-
-    for camera_index in camera_indexes:
-
-        if camera_index == 1:
-            # Mirror Z stack and apply same angle for cam0
-            ng_affine_transform[2, 2] = -1
-<<<<<<< HEAD
-
-=======
-        
->>>>>>> 440b551f
-        # elif camera_index ==  1:
-        #     # No mirror for camera 1
-        #     ng_affine_transform[2, 2] = 1
-
-        for channel_name_idx in range(len(channel_names)):
-            layers.append(
-                {
-                    "type": "image",  # Optional
-                    "source": generate_source_list(
-                        s3_path=s3_path,
-                        channel_name=channel_names[channel_name_idx],
-                        camera_index=camera_index,
-                        n_tiles=n_tiles,
-                        affine_transform=ng_affine_transform,
-                        translation_deltas=[
-                            translation_x,
-                            translation_y,
-<<<<<<< HEAD
-                            translation_z,
-                        ],
-=======
-                            translation_z
-                        ]
->>>>>>> 440b551f
-                    ),
-                    "channel": 0,  # Optional
-                    "shaderControls": {  # Optional
-                        "normalized": {"range": [0, 800]}
-                    },
-<<<<<<< HEAD
-                    "shader": {
-                        "color": colors[channel_name_idx],
-                        "emitter": "RGB",
-                        "vec": "vec3",
-                    },
-                    "visible": visible,  # Optional
-                    "opacity": 0.50,
-                    "name": f"CH_{channel_names[channel_name_idx]}_CAM{camera_index}",
-=======
-                    "shader": {"color": colors[channel_name_idx], "emitter": "RGB", "vec": "vec3"},
-                    "visible": visible,  # Optional
-                    "opacity": 0.50,
-                    "name": f"CH_{channel_names[channel_name_idx]}_CAM{camera_index}"
->>>>>>> 440b551f
-                }
-            )
-
-    example_data = {
-        "dimensions": {
-            # check the order
-            "x": {"voxel_size": 0.298, "unit": "microns"},
-            "y": {"voxel_size": 0.298, "unit": "microns"},
-            "z": {"voxel_size": 0.176, "unit": "microns"},
-            "c'": {"voxel_size": 1, "unit": ""},
-<<<<<<< HEAD
-            "t": {"voxel_size": 0.001, "unit": "seconds"},
-        },
-        "layers": layers,
-        "showScaleBar": False,
-        "showAxisLines": False,
-=======
-            "t": {"voxel_size": 0.001, "unit": "seconds"}
-        },
-        "layers": layers,
-        "showScaleBar": False,
-        "showAxisLines": False
->>>>>>> 440b551f
-    }
-
-    neuroglancer_link = NgState(
-        input_config=example_data,
-        mount_service="s3",
-        bucket_path="aind-msma-data",
-        output_json="/Users/camilo.laiton/repositories/aind-ng-link/src",
-    )
-
-    data = neuroglancer_link.state
-    # print(data)
-    neuroglancer_link.save_state_as_json()
-    print(neuroglancer_link.get_url_link())
-
-
-# flake8: noqa: E501
-def examples():
-    """
-    Examples of how to use the neurglancer state class.
-    """
-    # example_1()
-
-    # Transformation matrix can be a dictionary with the axis translations
-    # or a affine transformation (list of lists)
-    # example_2()
-
-<<<<<<< HEAD
-    cells_path = "/Users/camilo.laiton/Downloads/detected_cells (5).xml"
-    cells = get_points_from_xml(cells_path)
-    example_3(cells)
-=======
-    # cells_path = "/Users/camilo.laiton/Downloads/detected_cells (5).xml"
-    # cells = get_points_from_xml(cells_path)
-
-    # example_3(cells)
-    dispim_example()
->>>>>>> 440b551f
-
-    # dispim_example()
-
-
-if __name__ == "__main__":
-    examples()
+"""
+Class to represent a configuration state to visualize data in neuroglancer
+"""
+import re
+from pathlib import Path
+from typing import List, Optional, Union
+
+import numpy as np
+import xmltodict
+from pint import UnitRegistry
+import numpy as np
+
+from .ng_layer import NgLayer
+from .utils import utils
+
+# IO types
+PathLike = Union[str, Path]
+
+
+class NgState:
+    """
+    Class to represent a neuroglancer state (configuration json)
+    """
+
+    def __init__(
+        self,
+        input_config: dict,
+        mount_service: str,
+        bucket_path: str,
+        output_json: PathLike,
+        verbose: Optional[bool] = False,
+        base_url: Optional[str] = "https://neuroglancer-demo.appspot.com/",
+        json_name: Optional[str] = "process_output.json",
+    ) -> None:
+        """
+        Class constructor
+
+        Parameters
+        ------------------------
+        image_config: dict
+            Dictionary with the json configuration based on neuroglancer docs.
+        mount_service: Optional[str]
+            Could be 'gs' for a bucket in Google Cloud or 's3' in Amazon.
+        bucket_path: str
+            Path in cloud service where the dataset will be saved
+        output_json: PathLike
+            Path where the json will be written.
+        verbose: Optional[bool]
+            If true, additional information will be shown. Default False.
+        base_url: Optional[str]
+            Neuroglancer service url
+        json_name: Optional[str]
+            Name of json file with neuroglancer configuration
+
+        """
+
+        self.input_config = input_config
+        self.output_json = Path(self.__fix_output_json_path(output_json))
+        self.verbose = verbose
+        self.mount_service = mount_service
+        self.bucket_path = bucket_path
+        self.base_url = base_url
+        self.json_name = json_name
+
+        # State and layers attributes
+        self.__state = {}
+        self.__dimensions = {}
+        self.__layers = []
+
+        # Initialize principal attributes
+        self.initialize_attributes(self.input_config)
+
+    def __fix_output_json_path(self, output_json: PathLike) -> str:
+
+        """
+        Fixes the json output path to have a similar structure for all links.
+
+        Parameters
+        ------------------------
+        output_json: PathLike
+            Path of the json output path.
+
+        Returns
+        ------------------------
+        str
+            String with the fixed outputh path.
+        """
+        output_json = Path(
+            str(output_json)
+            .replace("/home/jupyter/", "")
+            .replace("////", "//")
+        )
+
+        return output_json
+
+    def __unpack_axis(
+        self, axis_values: dict, dest_metric: Optional[str] = "meters"
+    ) -> List:
+        """
+        Unpack axis voxel sizes converting them to meters.
+        neuroglancer uses meters by default.
+
+        Parameters
+        ------------------------
+        axis_values: dict
+            Dictionary with the axis values with
+            the following structure for an axis:
+            e.g. for Z dimension {
+                "voxel_size": 2.0,
+                "unit": 'microns'
+            }
+
+        dest_metric: Optional[str]
+            Destination metric to be used in neuroglancer. Default 'meters'.
+
+        Returns
+        ------------------------
+        List
+            List with two values, the converted quantity
+            and it's metric in neuroglancer format.
+        """
+
+        if dest_metric not in ["meters", "seconds"]:
+            raise NotImplementedError(
+                f"{dest_metric} has not been implemented"
+            )
+
+        # Converting to desired metric
+        unit_register = UnitRegistry()
+        quantity = (
+            axis_values["voxel_size"] * unit_register[axis_values["unit"]]
+        )
+        dest_quantity = quantity.to(dest_metric)
+
+        # Neuroglancer metric
+        neuroglancer_metric = None
+        if dest_metric == "meters":
+            neuroglancer_metric = "m"
+
+        elif dest_metric == "seconds":
+            neuroglancer_metric = "s"
+
+        return [dest_quantity.m, neuroglancer_metric]
+
+    @property
+    def dimensions(self) -> dict:
+        """
+        Property getter of dimensions.
+
+        Returns
+        ------------------------
+        dict
+            Dictionary with neuroglancer dimensions' configuration.
+        """
+        return self.__dimensions
+
+    @dimensions.setter
+    def dimensions(self, new_dimensions: dict) -> None:
+
+        """
+        Set dimensions with voxel sizes for the image.
+
+        Parameters
+        ------------------------
+        dimensions: dict
+            Dictionary with the axis values
+            with the following structure for an axis:
+            e.g. for Z dimension {
+                "voxel_size": 2.0,
+                "unit": 'microns'
+            }
+
+        """
+
+        if not isinstance(new_dimensions, dict):
+            raise ValueError(
+                f"Dimensions accepts only dict. Received: {new_dimensions}"
+            )
+
+        regex_axis = r"([x-zX-Z])$"
+
+        for axis, axis_values in new_dimensions.items():
+
+            if re.search(regex_axis, axis):
+                self.__dimensions[axis] = self.__unpack_axis(axis_values)
+            elif axis == "t":
+                self.__dimensions[axis] = self.__unpack_axis(
+                    axis_values, "seconds"
+                )
+            elif axis == "c'":
+                self.__dimensions[axis] = [
+                    axis_values["voxel_size"],
+                    axis_values["unit"],
+                ]
+
+    @property
+    def layers(self) -> List[dict]:
+        """
+        Property getter of layers.
+
+        Returns
+        ------------------------
+        List[dict]
+            List with neuroglancer layers' configuration.
+        """
+        return self.__layers
+
+    @layers.setter
+    def layers(self, layers: List[dict]) -> None:
+        """
+        Property setter of layers.
+
+        Parameters
+        ------------------------
+        layers: List[dict]
+            List that contains a configuration for each image layer.
+
+        """
+
+        if not isinstance(layers, list):
+            raise ValueError(
+                f"layers accepts only list. Received value: {layers}"
+            )
+
+        for layer in layers:
+            config = {}
+
+            if layer["type"] == "image":
+                config = {
+                    "image_config": layer,
+                    "mount_service": self.mount_service,
+                    "bucket_path": self.bucket_path,
+                    "output_dimensions": self.dimensions,
+                    "layer_type": layer["type"],
+                }
+
+            elif layer["type"] == "annotation":
+                config = {
+                    "annotation_source": layer["source"],
+                    "annotation_locations": layer["annotations"],
+                    "layer_type": layer["type"],
+                    "output_dimensions": self.dimensions,
+                    "limits": layer["limits"] if "limits" in layer else None,
+                    "mount_service": self.mount_service,
+                    "bucket_path": self.bucket_path,
+                }
+
+            self.__layers.append(NgLayer().create(config).layer_state)
+
+    @property
+    def state(self, new_state: dict) -> None:
+        """
+        Property setter of state.
+
+        Parameters
+        ------------------------
+        input_config: dict
+            Dictionary with the configuration for the neuroglancer state
+
+        """
+        self.__state = dict(new_state)
+
+    @state.getter
+    def state(self) -> dict:
+        """
+        Property getter of state.
+
+        Returns
+        ------------------------
+        dict
+            Dictionary with the actual layer state.
+        """
+
+        actual_state = {}
+        actual_state["ng_link"] = self.get_url_link()
+        actual_state["dimensions"] = {}
+
+        # Getting actual state for all attributes
+        for axis, value_list in self.__dimensions.items():
+            actual_state["dimensions"][axis] = value_list
+
+        actual_state["layers"] = self.__layers
+
+        actual_state["showAxisLines"] = True
+        actual_state["showScaleBar"] = True
+
+        return actual_state
+
+    def initialize_attributes(self, input_config: dict) -> None:
+        """
+        Initializes the following attributes for a given
+        image layer: dimensions, layers.
+
+        Parameters
+        ------------------------
+        input_config: dict
+            Dictionary with the configuration for each image layer
+
+        """
+
+        # Initializing dimension
+        self.dimensions = input_config["dimensions"]
+
+        # Initializing layers
+        self.layers = input_config["layers"]
+
+        # Initializing state
+        self.__state = self.state
+
+        for key, val in input_config.items():
+            if key == "showAxisLines":
+                self.show_axis_lines = val
+
+            elif key == "showScaleBar":
+                self.show_scale_bar = val
+
+    @property
+    def show_axis_lines(self) -> bool:
+        """
+        Getter of the show axis lines property
+
+        Returns
+        ------------------------
+        bool
+            Boolean with the show axis lines value.
+        """
+        return self.__state["showAxisLines"]
+
+    @show_axis_lines.setter
+    def show_axis_lines(self, new_show_axis_lines: bool) -> None:
+        """
+        Sets the visible parameter in neuroglancer link.
+
+        Parameters
+        ------------------------
+        new_show_axis_lines: bool
+            Boolean that dictates if the image axis are visible or not.
+
+        Raises
+        ------------------------
+        ValueError:
+            If the parameter is not an boolean.
+        """
+        self.__state["showAxisLines"] = bool(new_show_axis_lines)
+
+    @property
+    def show_scale_bar(self) -> bool:
+        """
+        Getter of the show scale bar property
+
+        Returns
+        ------------------------
+        bool
+            Boolean with the show scale bar value.
+        """
+        return self.__state["showScaleBar"]
+
+    @show_scale_bar.setter
+    def show_scale_bar(self, new_show_scale_bar: bool) -> None:
+        """
+        Sets the visible parameter in neuroglancer link.
+
+        Parameters
+        ------------------------
+        new_show_scale_bar: bool
+            Boolean that dictates if the image scale bar are visible or not.
+
+        Raises
+        ------------------------
+        ValueError:
+            If the parameter is not an boolean.
+        """
+        self.__state["showScaleBar"] = bool(new_show_scale_bar)
+
+    def save_state_as_json(self, update_state: Optional[bool] = False) -> None:
+        """
+        Saves a neuroglancer state as json.
+
+        Parameters
+        ------------------------
+        update_state: Optional[bool]
+            Updates the neuroglancer state with dimensions
+            and layers in case they were changed using
+            class methods. Default False
+        """
+
+        if update_state:
+            self.__state = self.state
+
+        final_path = Path(self.output_json).joinpath(self.json_name)
+        utils.save_dict_as_json(final_path, self.__state, verbose=self.verbose)
+
+    def get_url_link(self) -> str:
+        """
+        Creates the neuroglancer link based on where the json will be written.
+
+        Returns
+        ------------------------
+        str
+            Neuroglancer url to visualize data.
+        """
+
+        dataset_name = Path(self.output_json.stem)
+
+        json_path = str(dataset_name.joinpath(self.json_name))
+        json_path = f"{self.mount_service}://{self.bucket_path}/{json_path}"
+
+        link = f"{self.base_url}#!{json_path}"
+
+        return link
+
+
+def get_points_from_xml(path: PathLike, encoding: str = "utf-8") -> List[dict]:
+    """
+    Function to parse the points from the
+    cell segmentation capsule.
+
+    Parameters
+    -----------------
+
+    Path: PathLike
+        Path where the XML is stored.
+
+    encoding: str
+        XML encoding. Default: "utf-8"
+
+    Returns
+    -----------------
+    List[dict]
+        List with the location of the points.
+    """
+
+    with open(path, "r", encoding=encoding) as xml_reader:
+        xml_file = xml_reader.read()
+
+    xml_dict = xmltodict.parse(xml_file)
+    cell_data = xml_dict["CellCounter_Marker_File"]["Marker_Data"][
+        "Marker_Type"
+    ]["Marker"]
+
+    new_cell_data = []
+    for cell in cell_data:
+        new_cell_data.append(
+            {
+                "x": cell["MarkerX"],
+                "y": cell["MarkerY"],
+                "z": cell["MarkerZ"],
+            }
+        )
+
+    return new_cell_data
+
+
+def smartspim_example():
+    """
+    Example one related to the SmartSPIM data
+    """
+    example_data = {
+        "dimensions": {
+            # check the order
+            "z": {"voxel_size": 2.0, "unit": "microns"},
+            "y": {"voxel_size": 1.8, "unit": "microns"},
+            "x": {"voxel_size": 1.8, "unit": "microns"},
+            "t": {"voxel_size": 0.001, "unit": "seconds"},
+        },
+        "layers": [
+            {
+                "source": "image_path.zarr",
+                "type": "image",
+                "channel": 0,
+                # 'name': 'image_name_0',
+                "shader": {"color": "green", "emitter": "RGB", "vec": "vec3"},
+                "shaderControls": {  # Optional
+                    "normalized": {"range": [0, 500]}
+                },
+            },
+            {
+                "source": "image_path.zarr",
+                "type": "image",
+                "channel": 1,
+                # 'name': 'image_name_1',
+                "shader": {"color": "red", "emitter": "RGB", "vec": "vec3"},
+                "shaderControls": {  # Optional
+                    "normalized": {"range": [0, 500]}
+                },
+            },
+        ],
+    }
+
+    neuroglancer_link = NgState(
+        input_config=example_data,
+        mount_service="s3",
+        bucket_path="aind-msma-data",
+        output_json="/Users/camilo.laiton/repositories/aind-ng-link/src",
+    )
+
+    data = neuroglancer_link.state
+    print(data)
+    # neuroglancer_link.save_state_as_json('test.json')
+    neuroglancer_link.save_state_as_json()
+    print(neuroglancer_link.get_url_link())
+
+
+def exaspim_example():
+    """
+    Example 2 related to the ExaSPIM data
+    """
+    example_data = {
+        "dimensions": {
+            # check the order
+            "x": {"voxel_size": 0.74800002019210531934, "unit": "microns"},
+            "y": {"voxel_size": 0.74800002019210531934, "unit": "microns"},
+            "z": {"voxel_size": 1, "unit": "microns"},
+            "c'": {"voxel_size": 1, "unit": ""},
+            "t": {"voxel_size": 0.001, "unit": "seconds"},
+        },
+        "layers": [
+            {
+                "type": "image",  # Optional
+                "source": [
+                    {
+                        "url": "s3://aind-open-data/exaSPIM_609107_2022-09-21_14-48-48/exaSPIM/tile_x_0000_y_0000_z_0000_ch_488.zarr",
+                        "transform_matrix": {
+                            "delta_x": -14192,
+                            "delta_y": -10640,
+                            "delta_z": 0,
+                        },
+                    },
+                    {
+                        "url": "s3://aind-open-data/exaSPIM_609107_2022-09-21_14-48-48/exaSPIM/tile_x_0000_y_0001_z_0000_ch_488.zarr",
+                        "transform_matrix": {
+                            "delta_x": -14192,
+                            "delta_y": -19684.000456947142,
+                            "delta_z": 0,
+                        },
+                    },
+                    {
+                        "url": "s3://aind-open-data/exaSPIM_609107_2022-09-21_14-48-48/exaSPIM/tile_x_0000_y_0002_z_0000_ch_488.zarr",
+                        "transform_matrix": {
+                            "delta_x": -14192,
+                            "delta_y": -28727.998694435275,
+                            "delta_z": 0,
+                        },
+                    },
+                    {
+                        "url": "s3://aind-open-data/exaSPIM_609107_2022-09-21_14-48-48/exaSPIM/tile_x_0001_y_0000_z_0000_ch_488.zarr",
+                        "transform_matrix": {
+                            "delta_x": -26255.200652782467,
+                            "delta_y": -10640,
+                            "delta_z": 0,
+                        },
+                    },
+                    {
+                        "url": "s3://aind-open-data/exaSPIM_609107_2022-09-21_14-48-48/exaSPIM/tile_x_0001_y_0001_z_0000_ch_488.zarr",
+                        "transform_matrix": {
+                            "delta_x": -26255.200652782467,
+                            "delta_y": -19684.000456947142,
+                            "delta_z": 0,
+                        },
+                    },
+                    {
+                        "url": "s3://aind-open-data/exaSPIM_609107_2022-09-21_14-48-48/exaSPIM/tile_x_0001_y_0002_z_0000_ch_488.zarr",
+                        "transform_matrix": {
+                            "delta_x": -26255.200652782467,
+                            "delta_y": -28727.998694435275,
+                            "delta_z": 0,
+                        },
+                    },
+                    {
+                        "url": "s3://aind-open-data/exaSPIM_609107_2022-09-21_14-48-48/exaSPIM/tile_x_0002_y_0000_z_0000_ch_488.zarr",
+                        "transform_matrix": {
+                            "delta_x": -38318.39686664473,
+                            "delta_y": -10640,
+                            "delta_z": 0,
+                        },
+                    },
+                    {
+                        "url": "s3://aind-open-data/exaSPIM_609107_2022-09-21_14-48-48/exaSPIM/tile_x_0002_y_0001_z_0000_ch_488.zarr",
+                        "transform_matrix": {
+                            "delta_x": -38318.39686664473,
+                            "delta_y": -19684.000456947142,
+                            "delta_z": 0,
+                        },
+                    },
+                    {
+                        "url": "s3://aind-open-data/exaSPIM_609107_2022-09-21_14-48-48/exaSPIM/tile_x_0002_y_0002_z_0000_ch_488.zarr",
+                        "transform_matrix": {
+                            "delta_x": -38318.39686664473,
+                            "delta_y": -28727.998694435275,
+                            "delta_z": 0,
+                        },
+                    },
+                    {
+                        "url": "s3://aind-open-data/exaSPIM_609107_2022-09-21_14-48-48/exaSPIM/tile_x_0003_y_0000_z_0000_ch_488.zarr",
+                        "transform_matrix": {
+                            "delta_x": -50381.5952999671,
+                            "delta_y": -10640,
+                            "delta_z": 0,
+                        },
+                    },
+                    {
+                        "url": "s3://aind-open-data/exaSPIM_609107_2022-09-21_14-48-48/exaSPIM/tile_x_0003_y_0001_z_0000_ch_488.zarr",
+                        "transform_matrix": {
+                            "delta_x": -50381.5952999671,
+                            "delta_y": -19684.000456947142,
+                            "delta_z": 0,
+                        },
+                    },
+                    {
+                        "url": "s3://aind-open-data/exaSPIM_609107_2022-09-21_14-48-48/exaSPIM/tile_x_0003_y_0002_z_0000_ch_488.zarr",
+                        "transform_matrix": {
+                            "delta_x": -50381.5952999671,
+                            "delta_y": -28727.998694435275,
+                            "delta_z": 0,
+                        },
+                    },
+                ],
+                "channel": 0,  # Optional
+                "shaderControls": {  # Optional
+                    "normalized": {"range": [30, 70]}
+                },
+                "visible": True,  # Optional
+                "opacity": 0.50,
+            }
+        ],
+        "showScaleBar": False,
+        "showAxisLines": False,
+    }
+
+    neuroglancer_link = NgState(
+        input_config=example_data,
+        mount_service="s3",
+        bucket_path="aind-msma-data",
+        output_json="/Users/camilo.laiton/repositories/aind-ng-link/src",
+    )
+
+    data = neuroglancer_link.state
+    # print(data)
+    neuroglancer_link.save_state_as_json()
+    print(neuroglancer_link.get_url_link())
+
+def example_3(cells):
+    """
+    Example 3 with the annotation layer
+    """
+    example_data = {
+        "dimensions": {
+            # check the order
+            "z": {"voxel_size": 2.0, "unit": "microns"},
+            "y": {"voxel_size": 1.8, "unit": "microns"},
+            "x": {"voxel_size": 1.8, "unit": "microns"},
+            "t": {"voxel_size": 0.001, "unit": "seconds"},
+        },
+        "layers": [
+            {
+                "source": "image_path.zarr",
+                "type": "image",
+                "channel": 0,
+                # 'name': 'image_name_0',
+                "shader": {"color": "green", "emitter": "RGB", "vec": "vec3"},
+                "shaderControls": {  # Optional
+                    "normalized": {"range": [0, 500]}
+                },
+            },
+            {
+                "type": "annotation",
+                "source": "precomputed:///Users/camilo.laiton/repositories/aind-ng-link/src/precomputed",
+                "tool": "annotatePoint",
+                "name": "annotation_name_layer",
+                "annotations": cells,
+                # Pass None or delete limits if
+                # you want to include all the points
+                # "limits": [100, 200],  # None # erase line
+            },
+        ],
+    }
+
+    neuroglancer_link = NgState(
+        input_config=example_data,
+        mount_service="s3",
+        bucket_path="aind-msma-data",
+        output_json="/Users/camilo.laiton/repositories/aind-ng-link/src",
+    )
+
+    data = neuroglancer_link.state
+    print(data)
+    # neuroglancer_link.save_state_as_json('test.json')
+    neuroglancer_link.save_state_as_json()
+    print(neuroglancer_link.get_url_link())
+
+
+def dispim_example():
+    """
+    Example related to the dispim data
+    """
+
+    def generate_source_list(
+        s3_path: str,
+        channel_name: str,
+        camera_index: str,
+        n_tiles: int,
+        affine_transform: list,
+        translation_deltas: list,
+    ) -> list:
+        """
+        Example to generate layers with
+        an affine transformation
+
+        Parameters
+        ----------
+        s3_path: str
+            Path in S3 where the images are stored
+
+        channel_name: str
+            Channel name of the dataset
+
+        camera_index: str
+            Camera index of the dataset
+
+        n_tiles: int
+            Number of tiles in the dataset
+
+        affine_transform: list
+            List with the affine transformation
+            that will be applied in the data
+
+        translation_deltas: list
+            List with the translation per axis
+            xyz
+
+        Returns
+        -------
+        list
+            List with the source layers for
+            neuroglancer
+        """
+        multisource_layer = []
+        n_rows = 5
+        # Affine transformation without translation
+        # and in ng format tczyx usually, check output dims.
+
+        list_n_tiles = range(0, n_tiles + 1)
+
+        shift = 1
+
+        if camera_index:
+            list_n_tiles = range(n_tiles, -1, -1)
+            shift = -1
+
+        new_affine_transform = affine_transform.copy()
+
+        for n_tile in list_n_tiles:
+
+            n_tile = str(n_tile)
+
+            if len(n_tile) == 1:
+                n_tile = "0" + str(n_tile)
+
+            tile_name = f"{s3_path}/tile_X_00{n_tile}_Y_0000_Z_0000_CH_{channel_name}_cam{camera_index}.zarr"
+
+            if n_tile:
+                start_point = n_rows - 1
+
+                new_translation_deltas = list(
+                    map(
+                        lambda delta: delta * shift * int(n_tile),
+                        translation_deltas,
+                    )
+                )
+
+                # Setting translations for axis
+                for delta in new_translation_deltas:
+                    new_affine_transform[start_point][-1] = delta
+                    start_point -= 1
+
+            else:
+                new_affine_transform = affine_transform.copy()
+
+            multisource_layer.append(
+                {
+                    "url": tile_name,
+                    "transform_matrix": new_affine_transform.tolist(),
+                }
+            )
+
+        return multisource_layer
+
+    # t  c  z  y  x  T
+    ng_affine_transform = np.zeros((5, 6), np.float16)
+    np.fill_diagonal(ng_affine_transform, 1)
+
+    theta = 45
+
+    # Adding shearing
+    shearing_zx = np.tan(np.deg2rad(theta))
+    ng_affine_transform[2, 4] = shearing_zx
+
+    translation_x = 0
+    translation_y = 1140
+    translation_z = 0
+
+    # Parameters
+    s3_path = (
+        "s3://aind-open-data/diSPIM_647459_2022-12-07_00-00-00/diSPIM.zarr"
+    )
+    channel_names = ["0405", "0488", "0561"]
+    colors = ["#3f2efe", "#58fea1", "#f15211"]
+    camera_indexes = [0]  # , 1]
+    n_tiles = 13  # 13
+    layers = []
+    visible = True
+
+    for camera_index in camera_indexes:
+
+        if camera_index == 1:
+            # Mirror Z stack and apply same angle for cam0
+            ng_affine_transform[2, 2] = -1
+
+        # elif camera_index ==  1:
+        #     # No mirror for camera 1
+        #     ng_affine_transform[2, 2] = 1
+
+        for channel_name_idx in range(len(channel_names)):
+            layers.append(
+                {
+                    "type": "image",  # Optional
+                    "source": generate_source_list(
+                        s3_path=s3_path,
+                        channel_name=channel_names[channel_name_idx],
+                        camera_index=camera_index,
+                        n_tiles=n_tiles,
+                        affine_transform=ng_affine_transform,
+                        translation_deltas=[
+                            translation_x,
+                            translation_y,
+                            translation_z,
+                        ],
+
+                    ),
+                    "channel": 0,  # Optional
+                    "shaderControls": {  # Optional
+                        "normalized": {"range": [0, 800]}
+                    },
+                    "shader": {
+                        "color": colors[channel_name_idx],
+                        "emitter": "RGB",
+                        "vec": "vec3",
+                    },
+                    "visible": visible,  # Optional
+                    "opacity": 0.50,
+                    "name": f"CH_{channel_names[channel_name_idx]}_CAM{camera_index}",
+                }
+            )
+
+    example_data = {
+        "dimensions": {
+            # check the order
+            "x": {"voxel_size": 0.298, "unit": "microns"},
+            "y": {"voxel_size": 0.298, "unit": "microns"},
+            "z": {"voxel_size": 0.176, "unit": "microns"},
+            "c'": {"voxel_size": 1, "unit": ""},
+            "t": {"voxel_size": 0.001, "unit": "seconds"},
+        },
+        "layers": layers,
+        "showScaleBar": False,
+        "showAxisLines": False,
+    }
+
+    neuroglancer_link = NgState(
+        input_config=example_data,
+        mount_service="s3",
+        bucket_path="aind-msma-data",
+        output_json="/Users/camilo.laiton/repositories/aind-ng-link/src",
+    )
+
+    data = neuroglancer_link.state
+    # print(data)
+    neuroglancer_link.save_state_as_json()
+    print(neuroglancer_link.get_url_link())
+
+
+# flake8: noqa: E501
+def examples():
+    """
+    Examples of how to use the neurglancer state class.
+    """
+    # example_1()
+
+    # Transformation matrix can be a dictionary with the axis translations
+    # or a affine transformation (list of lists)
+    # example_2()
+
+    cells_path = "/Users/camilo.laiton/Downloads/detected_cells (5).xml"
+    cells = get_points_from_xml(cells_path)
+    example_3(cells)
+
+    # dispim_example()
+
+
+if __name__ == "__main__":
+    examples()