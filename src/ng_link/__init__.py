--- conflicted
+++ resolved
@@ -1,11 +1,8 @@
-<<<<<<< HEAD
-"""Init file of ng_link package"""
-
-__version__ = "0.0.2"
-=======
-__version__ = "0.0.3"
->>>>>>> 67c57236
-
-# flake8: noqa: F401
-from ng_link.ng_layer import NgLayer
-from ng_link.ng_state import NgState
+"""
+Package for the generation of neuroglancer links
+"""
+__version__ = "0.0.3"
+
+# flake8: noqa: F401
+from ng_link.ng_layer import NgLayer
+from ng_link.ng_state import NgState